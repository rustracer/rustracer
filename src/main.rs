#![feature(tau_constant)]
#![feature(clamp)]

use std::thread;

use nalgebra::Vector3;

use crate::camera::Camera;
use crate::rand_range_f64::rand_range_f64;
<<<<<<< HEAD
use crate::rand_range_f64::shuffle;
use crate::renderers::pixels::RendererPixels;
use crate::renderers::renderer::{Dimensions, PixelColor, PixelPosition, Renderer};
use crate::shapes::shape::Shape;
use crate::shapes::sphere::Sphere;

mod shapes;
=======
use crate::renderer::Color;
use crate::shapes::shape::Shape;
use crate::shapes::sphere::Sphere;
>>>>>>> c5193571

mod camera;
mod materials;
mod rand_range_f64;
<<<<<<< HEAD
mod renderers;

const SAMPLES_PER_PIXEL: i64 = 1;
=======
mod ray;
mod renderer;
mod shapes;

const SAMPLES_PER_PIXEL: i64 = 4;
>>>>>>> c5193571

fn main_loop() {
    let camera = Camera::new();
    let width = 640.0;
    let height = 360.0;

<<<<<<< HEAD
    let mut renderer = RendererPixels::new(Dimensions {
        height: height as usize,
        width: width as usize,
    });
=======
    let sphere = Sphere::new(Vector3::new(0.0, 0.0, -1.0), 0.5);
    let sphere2 = Sphere::new(Vector3::new(0.0, -100.5, -1.0), 100.0);
    let sphere3 = Sphere::new(Vector3::new(0.5, -0.4, -0.85), 0.1);
    let scene: Vec<&dyn Shape> = vec![&sphere, &sphere2, &sphere3];
    let mut renderer = renderer::RendererPPM::new(height as usize, width as usize);
>>>>>>> c5193571

    let mut set_pixel = renderer.pixel_accessor();
    eprint!("Scanlines remaining:\n");
<<<<<<< HEAD
    let handle = thread::spawn(move || {
        let sphere = Sphere::new(Vector3::new(0.0, 0.0, -1.0), 0.5);
        let sphere2 = Sphere::new(Vector3::new(0.0, -100.5, -1.0), 100.0);
        let sphere3 = Sphere::new(Vector3::new(0.5, -0.4, -0.85), 0.1);
        let scene: Vec<&dyn Shape> = vec![&sphere, &sphere2, &sphere3];

        let scale = 1.0 / SAMPLES_PER_PIXEL as f64;

        let random_positions = all_pixels_at_random(height as i64, width as i64);

        for pos in random_positions {
            let mut samples_color = Vector3::new(0.0, 0.0, 0.0);
=======
    for y in (0..(height as i64)).rev() {
        eprint!("\r{} <= {}", height, height as i64 - y);
        for x in 0..(width as i64) {
            let mut pixel_color = Color::new(0.0, 0.0, 0.0);
>>>>>>> c5193571
            for _s in 0..SAMPLES_PER_PIXEL {
                let offset_x = (pos.x as f64 + rand_range_f64(0.0, 1.0)) / (width - 1.0);
                let offset_y = (pos.y as f64 + rand_range_f64(0.0, 1.0)) / (height - 1.0);
                let r = camera.emit_ray_at(offset_x, offset_y);
                samples_color += r.project_ray(&scene);
            }
<<<<<<< HEAD
            let pixel_color = PixelColor {
                r: ((samples_color.x * scale).clamp(0.0, 1.0).sqrt() * 255.0) as u8,
                g: ((samples_color.y * scale).clamp(0.0, 1.0).sqrt() * 255.0) as u8,
                b: ((samples_color.z * scale).clamp(0.0, 1.0).sqrt() * 255.0) as u8,
            };
            set_pixel(pos, pixel_color);
        }
    });
    renderer.start_rendering();
=======

            let scale = 1.0 / SAMPLES_PER_PIXEL as f64;
            let corrected_pixel_color = (pixel_color * scale)
                .map(|c| c.clamp(0.0, 1.0))
                .map(f64::sqrt);
            renderer.set_pixel(x as usize, y as usize, corrected_pixel_color);
        }
    }

>>>>>>> c5193571
    eprint!("\nDone! :-)\n");
}

fn all_pixels_at_random(height: i64, width: i64) -> Vec<PixelPosition> {
    let mut random_y: Vec<i64> = (0..height).rev().collect();
    let mut random_x: Vec<i64> = (0..width).rev().collect();
    shuffle(random_y.as_mut_slice());
    let mut random_positions: Vec<PixelPosition> = random_y
        .iter()
        .flat_map(|y| -> Vec<PixelPosition> {
            shuffle(random_x.as_mut_slice());
            random_x
                .iter()
                .map(|x| -> PixelPosition {
                    PixelPosition {
                        y: *y as usize,
                        x: *x as usize,
                    }
                })
                .collect()
        })
        .collect();
    shuffle(random_positions.as_mut_slice());
    random_positions
}

fn main() -> std::io::Result<()> {
    main_loop();
    Ok(())
}<|MERGE_RESOLUTION|>--- conflicted
+++ resolved
@@ -7,56 +7,32 @@
 
 use crate::camera::Camera;
 use crate::rand_range_f64::rand_range_f64;
-<<<<<<< HEAD
 use crate::rand_range_f64::shuffle;
 use crate::renderers::pixels::RendererPixels;
 use crate::renderers::renderer::{Dimensions, PixelColor, PixelPosition, Renderer};
 use crate::shapes::shape::Shape;
 use crate::shapes::sphere::Sphere;
 
-mod shapes;
-=======
-use crate::renderer::Color;
-use crate::shapes::shape::Shape;
-use crate::shapes::sphere::Sphere;
->>>>>>> c5193571
-
 mod camera;
 mod materials;
 mod rand_range_f64;
-<<<<<<< HEAD
 mod renderers;
-
-const SAMPLES_PER_PIXEL: i64 = 1;
-=======
-mod ray;
-mod renderer;
 mod shapes;
 
 const SAMPLES_PER_PIXEL: i64 = 4;
->>>>>>> c5193571
 
 fn main_loop() {
     let camera = Camera::new();
     let width = 640.0;
     let height = 360.0;
 
-<<<<<<< HEAD
     let mut renderer = RendererPixels::new(Dimensions {
         height: height as usize,
         width: width as usize,
     });
-=======
-    let sphere = Sphere::new(Vector3::new(0.0, 0.0, -1.0), 0.5);
-    let sphere2 = Sphere::new(Vector3::new(0.0, -100.5, -1.0), 100.0);
-    let sphere3 = Sphere::new(Vector3::new(0.5, -0.4, -0.85), 0.1);
-    let scene: Vec<&dyn Shape> = vec![&sphere, &sphere2, &sphere3];
-    let mut renderer = renderer::RendererPPM::new(height as usize, width as usize);
->>>>>>> c5193571
 
     let mut set_pixel = renderer.pixel_accessor();
     eprint!("Scanlines remaining:\n");
-<<<<<<< HEAD
     let handle = thread::spawn(move || {
         let sphere = Sphere::new(Vector3::new(0.0, 0.0, -1.0), 0.5);
         let sphere2 = Sphere::new(Vector3::new(0.0, -100.5, -1.0), 100.0);
@@ -69,39 +45,35 @@
 
         for pos in random_positions {
             let mut samples_color = Vector3::new(0.0, 0.0, 0.0);
-=======
-    for y in (0..(height as i64)).rev() {
-        eprint!("\r{} <= {}", height, height as i64 - y);
-        for x in 0..(width as i64) {
-            let mut pixel_color = Color::new(0.0, 0.0, 0.0);
->>>>>>> c5193571
             for _s in 0..SAMPLES_PER_PIXEL {
                 let offset_x = (pos.x as f64 + rand_range_f64(0.0, 1.0)) / (width - 1.0);
                 let offset_y = (pos.y as f64 + rand_range_f64(0.0, 1.0)) / (height - 1.0);
                 let r = camera.emit_ray_at(offset_x, offset_y);
                 samples_color += r.project_ray(&scene);
             }
-<<<<<<< HEAD
-            let pixel_color = PixelColor {
-                r: ((samples_color.x * scale).clamp(0.0, 1.0).sqrt() * 255.0) as u8,
-                g: ((samples_color.y * scale).clamp(0.0, 1.0).sqrt() * 255.0) as u8,
-                b: ((samples_color.z * scale).clamp(0.0, 1.0).sqrt() * 255.0) as u8,
-            };
-            set_pixel(pos, pixel_color);
+            /*
+            <<<<<<< HEAD
+                        let pixel_color = PixelColor {
+                            r: ((samples_color.x * scale).clamp(0.0, 1.0).sqrt() * 255.0) as u8,
+                            g: ((samples_color.y * scale).clamp(0.0, 1.0).sqrt() * 255.0) as u8,
+                            b: ((samples_color.z * scale).clamp(0.0, 1.0).sqrt() * 255.0) as u8,
+                        };
+                        set_pixel(pos, pixel_color);
+                    }
+                });
+            =======
+            */
+
+            let scale = 1.0 / SAMPLES_PER_PIXEL as f64;
+            let corrected_pixel_color = (samples_color * scale)
+                .map(|c| c.clamp(0.0, 1.0))
+                .map(f64::sqrt)
+                .map(|c| c * 255.0);
+            set_pixel(pos, PixelColor::from(corrected_pixel_color));
         }
     });
     renderer.start_rendering();
-=======
 
-            let scale = 1.0 / SAMPLES_PER_PIXEL as f64;
-            let corrected_pixel_color = (pixel_color * scale)
-                .map(|c| c.clamp(0.0, 1.0))
-                .map(f64::sqrt);
-            renderer.set_pixel(x as usize, y as usize, corrected_pixel_color);
-        }
-    }
-
->>>>>>> c5193571
     eprint!("\nDone! :-)\n");
 }
 
