#![feature(tau_constant)]
#![feature(clamp)]

<<<<<<< HEAD
use nalgebra::Vector3;
=======
use std::thread;
>>>>>>> 3edeae12

use nalgebra::Vector3;

use crate::camera::Camera;
use crate::rand_range_f64::rand_range_f64;
<<<<<<< HEAD
use crate::ray::Ray;
use crate::renderer::Color;
=======
use crate::rand_range_f64::shuffle;
use crate::renderers::pixels::RendererPixels;
use crate::renderers::renderer::{Dimensions, PixelColor, PixelPosition, Renderer};
>>>>>>> 3edeae12
use crate::shapes::shape::Shape;
use crate::shapes::sphere::Sphere;

mod camera;
mod materials;
mod rand_range_f64;
<<<<<<< HEAD
mod ray;
mod renderer;
mod shapes;

const SAMPLES_PER_PIXEL: i64 = 1;
=======
mod renderers;
mod shapes;

const SAMPLES_PER_PIXEL: i64 = 4;
>>>>>>> 3edeae12

fn main_loop() {
    let camera = Camera::new();
    let width = 640.0;
    let height = 360.0;

<<<<<<< HEAD
    let sphere = Sphere::new(Vector3::new(0.0, 0.0, -1.0), 0.5);
    let sphere2 = Sphere::new(Vector3::new(0.0, -100.5, -1.0), 100.0);
    let sphere3 = Sphere::new(Vector3::new(0.5, -0.4, -0.85), 0.1);
    let scene: Vec<&dyn Shape> = vec![&sphere, &sphere2, &sphere3];
    let mut renderer = renderer::RendererPPM::new(height as usize, width as usize);

    eprint!("Scanlines remaining:\n");
    for y in (0..(height as i64)).rev() {
        eprint!("\r{} <= {}", height, height as i64 - y);
        for x in 0..(width as i64) {
            let mut pixel_color = Color::new(0.0, 0.0, 0.0);
            for _s in 0..SAMPLES_PER_PIXEL {
                let offset_x = (x as f64 + rand_range_f64(0.0, 1.0)) / (width - 1.0);
                let offset_y = (y as f64 + rand_range_f64(0.0, 1.0)) / (height - 1.0);
                let r = camera.emit_ray_at(offset_x, offset_y);
                pixel_color += r.project_ray(&scene);
            }

            let scale = 1.0 / SAMPLES_PER_PIXEL as f64;
            let corrected_pixel_color = (pixel_color * scale)
                .map(|c| c.clamp(0.0, 1.0))
                .map(f64::sqrt);
            renderer.set_pixel(x as usize, y as usize, corrected_pixel_color);
        }
    }

    eprint!("\nDone! :-)\n");
    renderer.render();
=======
    let mut renderer = RendererPixels::new(Dimensions {
        height: height as usize,
        width: width as usize,
    });

    let mut set_pixel = renderer.pixel_accessor();
    eprint!("Scanlines remaining:\n");
    let handle = thread::spawn(move || {
        let sphere = Sphere::new(Vector3::new(0.0, 0.0, -1.0), 0.5);
        let sphere2 = Sphere::new(Vector3::new(0.0, -100.5, -1.0), 100.0);
        let sphere3 = Sphere::new(Vector3::new(0.5, -0.4, -0.85), 0.1);
        let scene: Vec<&dyn Shape> = vec![&sphere, &sphere2, &sphere3];

        let scale = 1.0 / SAMPLES_PER_PIXEL as f64;

        let random_positions = all_pixels_at_random(height as i64, width as i64);

        for pos in random_positions {
            let mut samples_color = Vector3::new(0.0, 0.0, 0.0);
            for _s in 0..SAMPLES_PER_PIXEL {
                let offset_x = (pos.x as f64 + rand_range_f64(0.0, 1.0)) / (width - 1.0);
                let offset_y = (pos.y as f64 + rand_range_f64(0.0, 1.0)) / (height - 1.0);
                let r = camera.emit_ray_at(offset_x, offset_y);
                samples_color += r.project_ray(&scene);
            }
            /*
            <<<<<<< HEAD
                        let pixel_color = PixelColor {
                            r: ((samples_color.x * scale).clamp(0.0, 1.0).sqrt() * 255.0) as u8,
                            g: ((samples_color.y * scale).clamp(0.0, 1.0).sqrt() * 255.0) as u8,
                            b: ((samples_color.z * scale).clamp(0.0, 1.0).sqrt() * 255.0) as u8,
                        };
                        set_pixel(pos, pixel_color);
                    }
                });
            =======
            */

            let scale = 1.0 / SAMPLES_PER_PIXEL as f64;
            let corrected_pixel_color = (samples_color * scale)
                .map(|c| c.clamp(0.0, 1.0))
                .map(f64::sqrt)
                .map(|c| c * 255.0);
            set_pixel(pos, PixelColor::from(corrected_pixel_color));
        }
    });
    renderer.start_rendering();

    eprint!("\nDone! :-)\n");
}

fn all_pixels_at_random(height: i64, width: i64) -> Vec<PixelPosition> {
    let mut random_y: Vec<i64> = (0..height).rev().collect();
    let mut random_x: Vec<i64> = (0..width).rev().collect();
    shuffle(random_y.as_mut_slice());
    let mut random_positions: Vec<PixelPosition> = random_y
        .iter()
        .flat_map(|y| -> Vec<PixelPosition> {
            shuffle(random_x.as_mut_slice());
            random_x
                .iter()
                .map(|x| -> PixelPosition {
                    PixelPosition {
                        y: *y as usize,
                        x: *x as usize,
                    }
                })
                .collect()
        })
        .collect();
    shuffle(random_positions.as_mut_slice());
    random_positions
>>>>>>> 3edeae12
}

fn main() -> std::io::Result<()> {
    main_loop();
    Ok(())
}<|MERGE_RESOLUTION|>--- conflicted
+++ resolved
@@ -1,78 +1,31 @@
 #![feature(tau_constant)]
 #![feature(clamp)]
 
-<<<<<<< HEAD
-use nalgebra::Vector3;
-=======
 use std::thread;
->>>>>>> 3edeae12
 
 use nalgebra::Vector3;
 
 use crate::camera::Camera;
 use crate::rand_range_f64::rand_range_f64;
-<<<<<<< HEAD
-use crate::ray::Ray;
-use crate::renderer::Color;
-=======
 use crate::rand_range_f64::shuffle;
 use crate::renderers::pixels::RendererPixels;
 use crate::renderers::renderer::{Dimensions, PixelColor, PixelPosition, Renderer};
->>>>>>> 3edeae12
 use crate::shapes::shape::Shape;
 use crate::shapes::sphere::Sphere;
 
 mod camera;
 mod materials;
 mod rand_range_f64;
-<<<<<<< HEAD
-mod ray;
-mod renderer;
-mod shapes;
-
-const SAMPLES_PER_PIXEL: i64 = 1;
-=======
 mod renderers;
 mod shapes;
 
 const SAMPLES_PER_PIXEL: i64 = 4;
->>>>>>> 3edeae12
 
 fn main_loop() {
     let camera = Camera::new();
-    let width = 640.0;
-    let height = 360.0;
+    let width = 1920.0;
+    let height = 1080.0;
 
-<<<<<<< HEAD
-    let sphere = Sphere::new(Vector3::new(0.0, 0.0, -1.0), 0.5);
-    let sphere2 = Sphere::new(Vector3::new(0.0, -100.5, -1.0), 100.0);
-    let sphere3 = Sphere::new(Vector3::new(0.5, -0.4, -0.85), 0.1);
-    let scene: Vec<&dyn Shape> = vec![&sphere, &sphere2, &sphere3];
-    let mut renderer = renderer::RendererPPM::new(height as usize, width as usize);
-
-    eprint!("Scanlines remaining:\n");
-    for y in (0..(height as i64)).rev() {
-        eprint!("\r{} <= {}", height, height as i64 - y);
-        for x in 0..(width as i64) {
-            let mut pixel_color = Color::new(0.0, 0.0, 0.0);
-            for _s in 0..SAMPLES_PER_PIXEL {
-                let offset_x = (x as f64 + rand_range_f64(0.0, 1.0)) / (width - 1.0);
-                let offset_y = (y as f64 + rand_range_f64(0.0, 1.0)) / (height - 1.0);
-                let r = camera.emit_ray_at(offset_x, offset_y);
-                pixel_color += r.project_ray(&scene);
-            }
-
-            let scale = 1.0 / SAMPLES_PER_PIXEL as f64;
-            let corrected_pixel_color = (pixel_color * scale)
-                .map(|c| c.clamp(0.0, 1.0))
-                .map(f64::sqrt);
-            renderer.set_pixel(x as usize, y as usize, corrected_pixel_color);
-        }
-    }
-
-    eprint!("\nDone! :-)\n");
-    renderer.render();
-=======
     let mut renderer = RendererPixels::new(Dimensions {
         height: height as usize,
         width: width as usize,
@@ -98,18 +51,6 @@
                 let r = camera.emit_ray_at(offset_x, offset_y);
                 samples_color += r.project_ray(&scene);
             }
-            /*
-            <<<<<<< HEAD
-                        let pixel_color = PixelColor {
-                            r: ((samples_color.x * scale).clamp(0.0, 1.0).sqrt() * 255.0) as u8,
-                            g: ((samples_color.y * scale).clamp(0.0, 1.0).sqrt() * 255.0) as u8,
-                            b: ((samples_color.z * scale).clamp(0.0, 1.0).sqrt() * 255.0) as u8,
-                        };
-                        set_pixel(pos, pixel_color);
-                    }
-                });
-            =======
-            */
 
             let scale = 1.0 / SAMPLES_PER_PIXEL as f64;
             let corrected_pixel_color = (samples_color * scale)
@@ -145,7 +86,6 @@
         .collect();
     shuffle(random_positions.as_mut_slice());
     random_positions
->>>>>>> 3edeae12
 }
 
 fn main() -> std::io::Result<()> {
