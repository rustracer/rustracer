use std::sync::{mpsc::Sender, Arc, RwLock};

use log::error;
use pixels::wgpu::Surface;
use pixels::{Pixels, SurfaceTexture};
use winit::{
    dpi::LogicalSize,
    event::{Event, VirtualKeyCode},
    event_loop::{ControlFlow, EventLoop},
    window::WindowBuilder,
};
use winit_input_helper::WinitInputHelper;

use crate::renderers::renderer::{Command, Dimensions, Renderer};
use crate::PixelRendererCommunicator;
use raytracer_core::PixelColor;
use std::time::Instant;

struct Size {
    width: usize,
    height: usize,
}

pub struct RendererPixels {
    world: Arc<RwLock<World>>,
    tx: Sender<Command>,
}

impl Renderer for RendererPixels {
    fn new(dimensions: Dimensions, tx: Sender<Command>) -> Self {
        Self {
            world: Arc::new(RwLock::new(World::new(dimensions.height, dimensions.width))),
            tx,
        }
    }

    fn pixel_accessor(&mut self) -> PixelRendererCommunicator {
        PixelRendererCommunicator::new(Arc::clone(&self.world))
    }

    fn start_rendering(self) {
        let world_accessor = Arc::clone(&self.world);
        let world = world_accessor.read().unwrap();
        let mut input = WinitInputHelper::new();
        let event_loop = EventLoop::new();

        let window = {
            let size = LogicalSize::new(world.size.width as f64, world.size.height as f64);
            WindowBuilder::new()
                .with_title("Hello Pixels")
                .with_inner_size(size)
                .with_min_inner_size(size)
                .build(&event_loop)
                .unwrap()
        };
        let mut _hidpi_factor = window.scale_factor();
        let mut pixels = {
            let surface = Surface::create(&window);
            let surface_texture =
                SurfaceTexture::new(world.size.width as u32, world.size.height as u32, surface);
            Pixels::new(
                world.size.width as u32,
                world.size.height as u32,
                surface_texture,
            )
            .unwrap()
        };
        drop(world);
        let mut last_time = Instant::now();
        let tx = self.tx;
        event_loop.run(move |event, _, control_flow| {
            let mut world = world_accessor.write().unwrap();
            // Draw the current frame
            if let Event::RedrawRequested(_) = event {
                world.draw(pixels.get_frame());
                if pixels
                    .render()
                    .map_err(|e| error!("pixels.render() failed: {}", e))
                    .is_err()
                {
                    *control_flow = ControlFlow::Exit;
                    return;
                }
            }

            // Handle input events
            if input.update(&event) {
                // Close events
                if input.key_pressed(VirtualKeyCode::Escape) || input.quit() {
                    *control_flow = ControlFlow::Exit;
                    return;
                }
                if (input.key_pressed(VirtualKeyCode::M)) {
                    world.render_mode = match world.render_mode {
                        RenderMode::Normal => RenderMode::PerfTime,
                        RenderMode::PerfTime => RenderMode::Normal,

                    }
                }

                if input.key_pressed(VirtualKeyCode::Up) {
                    tx.send(Command::Up).unwrap();
                }
                if input.key_pressed(VirtualKeyCode::Down) {
                    tx.send(Command::Down).unwrap();
                }
                if input.key_pressed(VirtualKeyCode::Left) {
                    tx.send(Command::Left).unwrap();
                }
                if input.key_pressed(VirtualKeyCode::Right) {
                    tx.send(Command::Right).unwrap();
                }
                // Adjust high DPI factor
                if let Some(factor) = input.scale_factor_changed() {
                    _hidpi_factor = factor;
                }

                // Resize the window
                if let Some(size) = input.window_resized() {
                    pixels.resize(size.width, size.height);
                }

                // dynamic time step from : https://gameprogrammingpatterns.com/game-loop.html
                let elapsed = last_time.elapsed().as_secs_f32();
                if elapsed > 1.0 / 10.0 {
                    last_time = Instant::now();
                    window.request_redraw();
                }
            }
        });
    }
}

struct Pixel {
    color: PixelColor,
    write_count: u64,
}

<<<<<<< HEAD
enum RenderMode {
    Normal,
    PerfTime
}

struct World {
=======
pub struct World {
>>>>>>> 10e79e8b
    pixels: Vec<Pixel>,
    size: Size,
    max_write_count: u64,
    render_mode: RenderMode,
}

impl World {
    fn new(height: usize, width: usize) -> Self {
        let count = width * height;
        let mut pixels = Vec::with_capacity(count);
        let black = PixelColor { r: 0, g: 0, b: 0 };
        pixels.resize_with(count, || Pixel {
            color: black,
            write_count: 0,
        });
        Self {
            pixels,
            size: Size { width, height },
            max_write_count: 1,
            render_mode: RenderMode::Normal,
        }
    }

    pub fn set_pixel(&mut self, x: usize, y: usize, new_pixel: PixelColor) {
        // NOTE: this is not thread safe
        let mut pixel = &mut self.pixels[y * self.size.width + x];
        if pixel.write_count == 0 {
            pixel.color = new_pixel;
            pixel.write_count += 1;
            return;
        }
        let new_weight = 1.0 - pixel.write_count as f32 / (pixel.write_count + 1) as f32;
        let old_weight = 1.0 - new_weight;

        pixel.color.r = (pixel.color.r as f32 * old_weight + new_pixel.r as f32 * new_weight) as u8;
        pixel.color.g = (pixel.color.g as f32 * old_weight + new_pixel.g as f32 * new_weight) as u8;
        pixel.color.b = (pixel.color.b as f32 * old_weight + new_pixel.b as f32 * new_weight) as u8;

        pixel.write_count += 1;
        if pixel.write_count > self.max_write_count {
            self.max_write_count = pixel.write_count;
        }
    }

    pub fn invalidate_pixels(&mut self) {
        let black = PixelColor { r: 0, g: 0, b: 0 };
        for pixel in &mut self.pixels {
            pixel.color = black;
            pixel.write_count = 0;
        }
    }

    /// Draw the `World` state to the frame buffer.
    /// Assumes the default texture format: [`wgpu::TextureFormat::Rgba8UnormSrgb`]
    fn draw(&self, frame: &mut [u8]) {
        for (i, raw_pixel) in frame.chunks_exact_mut(4).enumerate().rev() {
            let x = (i % self.size.width as usize) as usize;
            let y = self.size.height - 1 - (i / self.size.width as usize) as usize;

            let pixel = &self.pixels[y * self.size.width + x];
            // Normal color mode:
            let rgba = match self.render_mode {
                RenderMode::Normal => [pixel.color.r, pixel.color.g, pixel.color.b, 0xff],
                RenderMode::PerfTime => [((pixel.write_count as f64 / self.max_write_count as f64) * 255.0) as u8, 0, 0, 0xff],
            };
            
            raw_pixel.copy_from_slice(&rgba);
        }
    }
}<|MERGE_RESOLUTION|>--- conflicted
+++ resolved
@@ -90,11 +90,10 @@
                     *control_flow = ControlFlow::Exit;
                     return;
                 }
-                if (input.key_pressed(VirtualKeyCode::M)) {
+                if input.key_pressed(VirtualKeyCode::M) {
                     world.render_mode = match world.render_mode {
                         RenderMode::Normal => RenderMode::PerfTime,
                         RenderMode::PerfTime => RenderMode::Normal,
-
                     }
                 }
 
@@ -136,16 +135,12 @@
     write_count: u64,
 }
 
-<<<<<<< HEAD
 enum RenderMode {
     Normal,
-    PerfTime
-}
-
-struct World {
-=======
+    PerfTime,
+}
+
 pub struct World {
->>>>>>> 10e79e8b
     pixels: Vec<Pixel>,
     size: Size,
     max_write_count: u64,
@@ -209,9 +204,14 @@
             // Normal color mode:
             let rgba = match self.render_mode {
                 RenderMode::Normal => [pixel.color.r, pixel.color.g, pixel.color.b, 0xff],
-                RenderMode::PerfTime => [((pixel.write_count as f64 / self.max_write_count as f64) * 255.0) as u8, 0, 0, 0xff],
+                RenderMode::PerfTime => [
+                    ((pixel.write_count as f64 / self.max_write_count as f64) * 255.0) as u8,
+                    0,
+                    0,
+                    0xff,
+                ],
             };
-            
+
             raw_pixel.copy_from_slice(&rgba);
         }
     }
