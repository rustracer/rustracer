#![feature(tau_constant)]
#![feature(clamp)]

use std::sync::{mpsc, Arc, RwLock};
use std::thread;

use rand::rngs::SmallRng;
use rand::SeedableRng;

use raytracer_core::materials::dielectric::Dielectric;
use raytracer_core::materials::lambertian_diffuse::Lambertian;
use raytracer_core::materials::metal::Metal;
use raytracer_core::shapes::sphere::Sphere;
use raytracer_core::Vector3;
use raytracer_core::{
    GeneratorProgress, PixelColor, PixelPosition, PixelRenderer, RandomGenerator, Raytracer, Scene,
};
use renderers::pixels::World;

use crate::renderers::pixels::RendererPixels;
use crate::renderers::renderer::{Command, Dimensions, Renderer};
use raytracer_core::materials::texture::Texture;
use std::path::Path;

mod renderers;

// const SAMPLES_PER_PIXEL: i64 = 300;

pub struct PixelRendererCommunicator {
    world: Arc<RwLock<World>>,
}

impl PixelRendererCommunicator {
    fn new(world: Arc<RwLock<World>>) -> Self {
        Self { world }
    }
}

impl raytracer_core::PixelRenderer for PixelRendererCommunicator {
    fn set_pixel(&mut self, pos: PixelPosition, color: PixelColor) {
        let mut world = self.world.write().unwrap();
        world.set_pixel(pos.x, pos.y, color)
    }
    fn invalidate_pixels(&mut self) {
        let mut world = self.world.write().unwrap();
        world.invalidate_pixels();
    }
}

fn main_loop() {
    let width = 1920.0 / 2.0;
    let height = 1080.0 / 2.0;

    let (tx, rx) = mpsc::channel();
    let mut renderer = RendererPixels::new(
        Dimensions {
            height: height as usize,
            width: width as usize,
        },
        tx,
    );
    eprint!("Scanlines remaining:\n");
    let mut communicator = renderer.pixel_accessor();

    thread::spawn(move || {
        let sphere = Sphere::new(
            Vector3::new(-1.01, 0.0, -1.0),
            0.5,
            Box::new(Dielectric::new(Vector3::new(1.0, 0.8, 0.80), 1.05)),
        );
        let sphere2 = Sphere::new(
            Vector3::new(0.0, -100.5, -1.0),
            100.0,
            Box::new(Lambertian::new_from_hex(0x007070)),
        );
        let sphere3 = Sphere::new(
            Vector3::new(1.0, 0.0, -1.0),
            0.5,
            Box::new(Metal::new(Vector3::new(0.8, 0.8, 0.8), 0.1)),
        );
        let sphere4 = Sphere::new(
            Vector3::new(-0.0, 0.0, -1.0),
            0.5,
            Box::new(
                Texture::load_from_file(Path::new("textures/bergsjostolen.jpg"), 1.0).unwrap(),
            ),
        );

        let scene: Scene = vec![&sphere, &sphere2, &sphere3, &sphere4];
        let mut spp = 1;
        let rng = SmallRng::from_entropy();
        let mut raytracer = Raytracer::new(width, height, rng);

        let mut generator = RandomGenerator::new(
            height as usize,
            width as usize,
            &mut SmallRng::from_entropy(),
        );
        loop {
            //spp *= 2;
<<<<<<< HEAD
            raytracer.generate_pixel(&mut generator, scene.as_slice(), spp, &mut communicator);
            generator.next();
=======
            if let Some(pixel_result) =
                raytracer.generate_pixel(&mut generator, scene.as_slice(), spp)
            {
                generator.index += 1;
            } else {
                generator.index = 0;
            }
>>>>>>> a518738e
            while let Ok(received_command) = rx.try_recv() {
                spp = 1;
                generator.invalidate_pixels(
                    width as usize,
                    height as usize,
                    &mut SmallRng::from_entropy(),
                );
                communicator.invalidate_pixels();
                // frame dependant is bad but it does the job.
                raytracer.camera = match received_command {
                    Command::Move(movement) => raytracer
                        .camera
                        .move_camera(Vector3::new(movement.x, movement.y, movement.z)),
                    Command::Rotate(rotation) => raytracer
                        .camera
                        .rotate(Vector3::new(rotation.x, rotation.y, rotation.z)),
                }
            }
        }
    });
    renderer.start_rendering();
}

fn main() -> std::io::Result<()> {
    main_loop();
    Ok(())
}<|MERGE_RESOLUTION|>--- conflicted
+++ resolved
@@ -98,18 +98,8 @@
         );
         loop {
             //spp *= 2;
-<<<<<<< HEAD
             raytracer.generate_pixel(&mut generator, scene.as_slice(), spp, &mut communicator);
             generator.next();
-=======
-            if let Some(pixel_result) =
-                raytracer.generate_pixel(&mut generator, scene.as_slice(), spp)
-            {
-                generator.index += 1;
-            } else {
-                generator.index = 0;
-            }
->>>>>>> a518738e
             while let Ok(received_command) = rx.try_recv() {
                 spp = 1;
                 generator.invalidate_pixels(
