#![feature(tau_constant)]
#![feature(clamp)]

use std::sync::{mpsc, Arc, RwLock};
use std::thread;

use rand::rngs::SmallRng;
use rand::SeedableRng;

use raytracer_core::materials::dielectric::Dielectric;
use raytracer_core::materials::lambertian_diffuse::Lambertian;
use raytracer_core::materials::metal::Metal;
use raytracer_core::shapes::sphere::Sphere;
use raytracer_core::Vector3;
use raytracer_core::{PixelColor, PixelPosition, Raytracer, Scene};
use renderers::pixels::World;

use crate::renderers::pixels::RendererPixels;
use crate::renderers::renderer::{Command, Dimensions, Renderer};

mod renderers;

// const SAMPLES_PER_PIXEL: i64 = 300;

pub struct PixelRendererCommunicator {
    world: Arc<RwLock<World>>,
}

impl PixelRendererCommunicator {
    fn new(world: Arc<RwLock<World>>) -> Self {
        Self { world }
    }
}

impl raytracer_core::PixelRenderer for PixelRendererCommunicator {
    fn set_pixel(&mut self, pos: PixelPosition, color: PixelColor) {
        let mut world = self.world.write().unwrap();
        world.set_pixel(pos.x, pos.y, color)
    }
    fn invalidate_pixels(&mut self) {
        let mut world = self.world.write().unwrap();
        world.invalidate_pixels();
    }
}

fn main_loop() {
    let width = 1920.0;
    let height = 1080.0;

    let (tx, rx) = mpsc::channel();
    let mut renderer = RendererPixels::new(
        Dimensions {
            height: height as usize,
            width: width as usize,
        },
        tx,
    );
    let set_pixel = renderer.pixel_accessor();
    eprint!("Scanlines remaining:\n");
    thread::spawn(move || {
        let sphere = Sphere::new(
            Vector3::new(-1.01, 0.0, -1.0),
            0.5,
            Box::new(Dielectric::new(Vector3::new(1.0, 0.6, 0.60), 1.05)),
        );
        let sphere2 = Sphere::new(
            Vector3::new(0.0, -100.5, -1.0),
            100.0,
            Box::new(Lambertian::new_from_hex(0x007070)),
        );
        let sphere3 = Sphere::new(
            Vector3::new(1.0, 0.0, -1.0),
            0.5,
            Box::new(Metal::new(Vector3::new(0.8, 0.8, 0.8), 0.1)),
        );
        let sphere4 = Sphere::new(
            Vector3::new(-0.0, 0.0, -1.0),
            0.5,
            Box::new(Metal::new(Vector3::new(0.8, 0.6, 0.2), 0.5)),
        );

        let scene: Scene = vec![&sphere, &sphere2, &sphere3, &sphere4];
        let rng = SmallRng::from_entropy();

<<<<<<< HEAD
        let mut raytracer = Raytracer::new(width, height, rng);
        let mut spp = 1;
        loop {
            raytracer.generate(scene.as_slice(), spp, &set_pixel, rng);
            //spp =  spp + 1;
=======
        let mut raytracer = Raytracer::new(width, height, rng, set_pixel);

        loop {
            raytracer.generate(scene.as_slice(), 1);
            while let Ok(received_command) = rx.try_recv() {
                raytracer.invalidate_pixels();
                // frame dependant is bad but it does the job.
                raytracer.camera = match received_command {
                    Command::Up => raytracer_core::camera::Camera::new(
                        raytracer.camera.origin.x,
                        raytracer.camera.origin.y + 0.1_f64,
                        raytracer.camera.origin.z,
                    ),
                    Command::Down => raytracer_core::camera::Camera::new(
                        raytracer.camera.origin.x,
                        raytracer.camera.origin.y - 0.1_f64,
                        raytracer.camera.origin.z,
                    ),
                    Command::Left => raytracer_core::camera::Camera::new(
                        raytracer.camera.origin.x - 0.1_f64,
                        raytracer.camera.origin.y,
                        raytracer.camera.origin.z,
                    ),
                    Command::Right => raytracer_core::camera::Camera::new(
                        raytracer.camera.origin.x + 0.1_f64,
                        raytracer.camera.origin.y,
                        raytracer.camera.origin.z,
                    ),
                }
            }
>>>>>>> 10e79e8b
        }
    });
    renderer.start_rendering();
}

fn main() -> std::io::Result<()> {
    main_loop();
    Ok(())
}<|MERGE_RESOLUTION|>--- conflicted
+++ resolved
@@ -44,8 +44,8 @@
 }
 
 fn main_loop() {
-    let width = 1920.0;
-    let height = 1080.0;
+    let width = 1920.0 / 2.0;
+    let height = 1080.0 / 2.0;
 
     let (tx, rx) = mpsc::channel();
     let mut renderer = RendererPixels::new(
@@ -55,8 +55,9 @@
         },
         tx,
     );
-    let set_pixel = renderer.pixel_accessor();
     eprint!("Scanlines remaining:\n");
+    let communicator = renderer.pixel_accessor();
+
     thread::spawn(move || {
         let sphere = Sphere::new(
             Vector3::new(-1.01, 0.0, -1.0),
@@ -80,19 +81,13 @@
         );
 
         let scene: Scene = vec![&sphere, &sphere2, &sphere3, &sphere4];
+        let mut spp = 1;
         let rng = SmallRng::from_entropy();
-
-<<<<<<< HEAD
-        let mut raytracer = Raytracer::new(width, height, rng);
-        let mut spp = 1;
-        loop {
-            raytracer.generate(scene.as_slice(), spp, &set_pixel, rng);
-            //spp =  spp + 1;
-=======
-        let mut raytracer = Raytracer::new(width, height, rng, set_pixel);
+        let mut raytracer = Raytracer::new(width, height, rng, communicator);
 
         loop {
-            raytracer.generate(scene.as_slice(), 1);
+            spp *= 2;
+            raytracer.generate(scene.as_slice(), spp);
             while let Ok(received_command) = rx.try_recv() {
                 raytracer.invalidate_pixels();
                 // frame dependant is bad but it does the job.
@@ -119,7 +114,6 @@
                     ),
                 }
             }
->>>>>>> 10e79e8b
         }
     });
     renderer.start_rendering();
