--- conflicted
+++ resolved
@@ -8,7 +8,6 @@
 
 use crate::camera::Camera;
 use crate::shapes::shape::Shape;
-use std::cell::Cell;
 
 pub mod camera;
 pub mod materials;
@@ -71,14 +70,6 @@
 
 const MAX_SIMILAR_SAMPLE_FOR_A_PIXEL: u8 = 3;
 
-<<<<<<< HEAD
-impl Raytracer {
-    pub fn new<R>(width: f64, height: f64, random: &mut R) -> Self
-    where
-        R: rand::Rng + 'static + Send,
-    {
-        let random_positions =  all_pixels_at_random(height as i64, width as i64, random);
-=======
 impl<R, S> Raytracer<R, S>
 where
     R: rand::Rng + 'static + Send,
@@ -86,7 +77,6 @@
 {
     pub fn new(width: f64, height: f64, mut random: R, renderer: S) -> Self {
         let random_positions = all_pixels_at_random(height as i64, width as i64, &mut random);
->>>>>>> 10e79e8b
 
         Raytracer {
             pixel_cache: random_positions,
@@ -98,21 +88,7 @@
         }
     }
 
-<<<<<<< HEAD
-    pub fn generate<T, R>(
-        &mut self,
-        scene: &[&dyn Shape],
-        samples_per_pixel: i64,
-        set_pixel: &T,
-        random: &mut R,
-    ) where
-        T: PixelRenderer,
-        R: rand::Rng + 'static + Send,
-    {
-        let camera = Camera::new();
-=======
     pub fn generate(&mut self, scene: &[&dyn Shape], samples_per_pixel: i64) {
->>>>>>> 10e79e8b
         let scale = 1.0 / samples_per_pixel as f64;
         for pixel in self.pixel_cache.as_mut_slice() {
             if pixel.same_color_count > MAX_SIMILAR_SAMPLE_FOR_A_PIXEL {
@@ -136,10 +112,9 @@
 
             if let Some(last_color) = pixel.last_color {
                 if last_color == color {
-                    pixel.same_color_count = pixel.same_color_count + 1;
-                }
-                else {
-                    //pixel.same_color_count = 0;
+                    pixel.same_color_count += 1;
+                } else {
+                    pixel.same_color_count = 0;
                 }
             }
             pixel.last_color = Some(color);
