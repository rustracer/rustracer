--- conflicted
+++ resolved
@@ -100,13 +100,7 @@
         Box::new(Metal::new(Vector3::new(0.8, 0.8, 0.8), 0.0)),
     );
     let scene: Scene = vec![&sphere, &sphere2, &sphere3];
-<<<<<<< HEAD
-    let mut rng = rand::rngs::StdRng::seed_from_u64(0);
-    let mut raytracer = Raytracer::new(WIDTH as f64, HEIGHT as f64, &mut rng);
-    raytracer.generate(scene.as_slice(), SAMPLES_PER_PIXEL, &set_pixel, &mut rng);
-=======
     let rng = rand::rngs::StdRng::seed_from_u64(0);
     let mut raytracer = Raytracer::new(WIDTH as f64, HEIGHT as f64, rng, RendererCommunicator {});
     raytracer.generate(scene.as_slice(), SAMPLES_PER_PIXEL);
->>>>>>> 10e79e8b
 }