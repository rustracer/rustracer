--- conflicted
+++ resolved
@@ -9,14 +9,11 @@
 [dependencies]
 nalgebra = "0.18"
 lazy_static = "1.4.0"
-<<<<<<< HEAD
-=======
 pixels = "0.0.4"
 winit = "*"
 winit_input_helper = "*"
 env_logger = "0.7.1"
 log = { version = "0.4.8", features = [ "release_max_level_warn" ] }
->>>>>>> 3edeae12
 
 [dependencies.rand]
 version = "0.7"
